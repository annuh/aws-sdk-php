<?php
return array (
    'name' => 'glacier',
    'apiVersion' => '2012-06-01',
    'operations' => array(
        'AbortMultipartUpload' => array(
            'httpMethod' => 'DELETE',
            'uri' => '/{accountId}/vaults/{vaultName}/multipart-uploads/{uploadId}',
            'class' => 'Guzzle\\Service\\Command\\OperationCommand',
            'responseClass' => 'EmptyOutput',
            'responseType' => 'model',
            'responseNotes' => 'The result of this operation will be an empty model',
            'parameters' => array(
                'accountId' => array(
                    'required' => true,
                    'type' => 'string',
                    'location' => 'uri',
                ),
                'vaultName' => array(
                    'required' => true,
                    'type' => 'string',
                    'location' => 'uri',
                ),
                'uploadId' => array(
                    'required' => true,
                    'type' => 'string',
                    'location' => 'uri',
                ),
            ),
            'errorResponses' => array(
                array(
                    'class' => 'ResourceNotFoundException',
                ),
                array(
                    'class' => 'InvalidParameterValueException',
                ),
                array(
                    'class' => 'MissingParameterValueException',
                ),
                array(
                    'class' => 'ServiceUnavailableException',
                ),
            ),
        ),
        'CompleteMultipartUpload' => array(
            'httpMethod' => 'POST',
            'uri' => '/{accountId}/vaults/{vaultName}/multipart-uploads/{uploadId}',
            'class' => 'Guzzle\\Service\\Command\\OperationCommand',
            'responseClass' => 'ArchiveCreationOutput',
            'responseType' => 'model',
            'parameters' => array(
                'accountId' => array(
                    'required' => true,
                    'type' => 'string',
                    'location' => 'uri',
                ),
                'vaultName' => array(
                    'required' => true,
                    'type' => 'string',
                    'location' => 'uri',
                ),
                'uploadId' => array(
                    'required' => true,
                    'type' => 'string',
                    'location' => 'uri',
                ),
                'archiveSize' => array(
                    'type' => 'string',
                    'location' => 'header',
                    'sentAs' => 'x-amz-archive-size',
                ),
                'checksum' => array(
                    'type' => 'string',
                    'location' => 'header',
                    'sentAs' => 'x-amz-sha256-tree-hash',
                ),
            ),
            'errorResponses' => array(
                array(
                    'class' => 'ResourceNotFoundException',
                ),
                array(
                    'class' => 'InvalidParameterValueException',
                ),
                array(
                    'class' => 'MissingParameterValueException',
                ),
                array(
                    'class' => 'ServiceUnavailableException',
                ),
            ),
        ),
        'CreateVault' => array(
            'httpMethod' => 'PUT',
            'uri' => '/{accountId}/vaults/{vaultName}',
            'class' => 'Guzzle\\Service\\Command\\OperationCommand',
            'responseClass' => 'CreateVaultOutput',
            'responseType' => 'model',
            'parameters' => array(
                'accountId' => array(
                    'required' => true,
                    'type' => 'string',
                    'location' => 'uri',
                ),
                'vaultName' => array(
                    'required' => true,
                    'type' => 'string',
                    'location' => 'uri',
                ),
            ),
            'errorResponses' => array(
                array(
                    'class' => 'InvalidParameterValueException',
                ),
                array(
                    'class' => 'MissingParameterValueException',
                ),
                array(
                    'class' => 'ServiceUnavailableException',
                ),
                array(
                    'class' => 'LimitExceededException',
                ),
            ),
        ),
        'DeleteArchive' => array(
            'httpMethod' => 'DELETE',
            'uri' => '/{accountId}/vaults/{vaultName}/archives/{archiveId}',
            'class' => 'Guzzle\\Service\\Command\\OperationCommand',
            'responseClass' => 'EmptyOutput',
            'responseType' => 'model',
            'responseNotes' => 'The result of this operation will be an empty model',
            'parameters' => array(
                'accountId' => array(
                    'required' => true,
                    'type' => 'string',
                    'location' => 'uri',
                ),
                'vaultName' => array(
                    'required' => true,
                    'type' => 'string',
                    'location' => 'uri',
                ),
                'archiveId' => array(
                    'required' => true,
                    'type' => 'string',
                    'location' => 'uri',
                ),
            ),
            'errorResponses' => array(
                array(
                    'class' => 'ResourceNotFoundException',
                ),
                array(
                    'class' => 'InvalidParameterValueException',
                ),
                array(
                    'class' => 'MissingParameterValueException',
                ),
                array(
                    'class' => 'ServiceUnavailableException',
                ),
            ),
        ),
        'DeleteVault' => array(
            'httpMethod' => 'DELETE',
            'uri' => '/{accountId}/vaults/{vaultName}',
            'class' => 'Guzzle\\Service\\Command\\OperationCommand',
            'responseClass' => 'EmptyOutput',
            'responseType' => 'model',
            'responseNotes' => 'The result of this operation will be an empty model',
            'parameters' => array(
                'accountId' => array(
                    'required' => true,
                    'type' => 'string',
                    'location' => 'uri',
                ),
                'vaultName' => array(
                    'required' => true,
                    'type' => 'string',
                    'location' => 'uri',
                ),
            ),
            'errorResponses' => array(
                array(
                    'class' => 'ResourceNotFoundException',
                ),
                array(
                    'class' => 'InvalidParameterValueException',
                ),
                array(
                    'class' => 'MissingParameterValueException',
                ),
                array(
                    'class' => 'ServiceUnavailableException',
                ),
            ),
        ),
        'DeleteVaultNotifications' => array(
            'httpMethod' => 'DELETE',
            'uri' => '/{accountId}/vaults/{vaultName}/notification-configuration',
            'class' => 'Guzzle\\Service\\Command\\OperationCommand',
            'responseClass' => 'EmptyOutput',
            'responseType' => 'model',
            'responseNotes' => 'The result of this operation will be an empty model',
            'parameters' => array(
                'accountId' => array(
                    'required' => true,
                    'type' => 'string',
                    'location' => 'uri',
                ),
                'vaultName' => array(
                    'required' => true,
                    'type' => 'string',
                    'location' => 'uri',
                ),
            ),
            'errorResponses' => array(
                array(
                    'class' => 'ResourceNotFoundException',
                ),
                array(
                    'class' => 'InvalidParameterValueException',
                ),
                array(
                    'class' => 'MissingParameterValueException',
                ),
                array(
                    'class' => 'ServiceUnavailableException',
                ),
            ),
        ),
        'DescribeJob' => array(
            'httpMethod' => 'GET',
            'uri' => '/{accountId}/vaults/{vaultName}/jobs/{jobId}',
            'class' => 'Guzzle\\Service\\Command\\OperationCommand',
            'responseClass' => 'GlacierJobDescription',
            'responseType' => 'model',
            'parameters' => array(
                'accountId' => array(
                    'required' => true,
                    'type' => 'string',
                    'location' => 'uri',
                ),
                'vaultName' => array(
                    'required' => true,
                    'type' => 'string',
                    'location' => 'uri',
                ),
                'jobId' => array(
                    'required' => true,
                    'type' => 'string',
                    'location' => 'uri',
                ),
            ),
            'errorResponses' => array(
                array(
                    'class' => 'ResourceNotFoundException',
                ),
                array(
                    'class' => 'InvalidParameterValueException',
                ),
                array(
                    'class' => 'MissingParameterValueException',
                ),
                array(
                    'class' => 'ServiceUnavailableException',
                ),
            ),
        ),
        'DescribeVault' => array(
            'httpMethod' => 'GET',
            'uri' => '/{accountId}/vaults/{vaultName}',
            'class' => 'Guzzle\\Service\\Command\\OperationCommand',
            'responseClass' => 'DescribeVaultOutput',
            'responseType' => 'model',
            'parameters' => array(
                'accountId' => array(
                    'required' => true,
                    'type' => 'string',
                    'location' => 'uri',
                ),
                'vaultName' => array(
                    'required' => true,
                    'type' => 'string',
                    'location' => 'uri',
                ),
            ),
            'errorResponses' => array(
                array(
                    'class' => 'ResourceNotFoundException',
                ),
                array(
                    'class' => 'InvalidParameterValueException',
                ),
                array(
                    'class' => 'MissingParameterValueException',
                ),
                array(
                    'class' => 'ServiceUnavailableException',
                ),
            ),
        ),
        'GetJobOutput' => array(
            'httpMethod' => 'GET',
            'uri' => '/{accountId}/vaults/{vaultName}/jobs/{jobId}/output',
            'class' => 'Guzzle\\Service\\Command\\OperationCommand',
            'responseClass' => 'GetJobOutputOutput',
            'responseType' => 'model',
            'parameters' => array(
                'accountId' => array(
                    'required' => true,
                    'type' => 'string',
                    'location' => 'uri',
                ),
                'vaultName' => array(
                    'required' => true,
                    'type' => 'string',
                    'location' => 'uri',
                ),
                'jobId' => array(
                    'required' => true,
                    'type' => 'string',
                    'location' => 'uri',
                ),
                'range' => array(
                    'type' => 'string',
                    'location' => 'header',
                    'sentAs' => 'Range',
                ),
            ),
            'errorResponses' => array(
                array(
                    'class' => 'ResourceNotFoundException',
                ),
                array(
                    'class' => 'InvalidParameterValueException',
                ),
                array(
                    'class' => 'MissingParameterValueException',
                ),
                array(
                    'class' => 'ServiceUnavailableException',
                ),
            ),
        ),
        'GetVaultNotifications' => array(
            'httpMethod' => 'GET',
            'uri' => '/{accountId}/vaults/{vaultName}/notification-configuration',
            'class' => 'Guzzle\\Service\\Command\\OperationCommand',
            'responseClass' => 'GetVaultNotificationsOutput',
            'responseType' => 'model',
            'parameters' => array(
                'accountId' => array(
                    'required' => true,
                    'type' => 'string',
                    'location' => 'uri',
                ),
                'vaultName' => array(
                    'required' => true,
                    'type' => 'string',
                    'location' => 'uri',
                ),
            ),
            'errorResponses' => array(
                array(
                    'class' => 'ResourceNotFoundException',
                ),
                array(
                    'class' => 'InvalidParameterValueException',
                ),
                array(
                    'class' => 'MissingParameterValueException',
                ),
                array(
                    'class' => 'ServiceUnavailableException',
                ),
            ),
        ),
        'InitiateJob' => array(
            'httpMethod' => 'POST',
            'uri' => '/{accountId}/vaults/{vaultName}/jobs',
            'class' => 'Aws\\Common\\Command\\JsonCommand',
            'responseClass' => 'InitiateJobOutput',
            'responseType' => 'model',
            'parameters' => array(
                'accountId' => array(
                    'required' => true,
                    'type' => 'string',
                    'location' => 'uri',
                ),
                'vaultName' => array(
                    'required' => true,
                    'type' => 'string',
                    'location' => 'uri',
                ),
                'Format' => array(
                    'type' => 'string',
                    'location' => 'json',
                ),
                'Type' => array(
                    'type' => 'string',
                    'location' => 'json',
                ),
                'ArchiveId' => array(
                    'type' => 'string',
                    'location' => 'json',
                ),
                'Description' => array(
                    'type' => 'string',
                    'location' => 'json',
                ),
                'SNSTopic' => array(
                    'type' => 'string',
                    'location' => 'json',
                ),
            ),
            'errorResponses' => array(
                array(
                    'class' => 'ResourceNotFoundException',
                ),
                array(
                    'class' => 'InvalidParameterValueException',
                ),
                array(
                    'class' => 'MissingParameterValueException',
                ),
                array(
                    'class' => 'ServiceUnavailableException',
                ),
            ),
        ),
        'InitiateMultipartUpload' => array(
            'httpMethod' => 'POST',
            'uri' => '/{accountId}/vaults/{vaultName}/multipart-uploads',
            'class' => 'Guzzle\\Service\\Command\\OperationCommand',
            'responseClass' => 'InitiateMultipartUploadOutput',
            'responseType' => 'model',
            'parameters' => array(
                'accountId' => array(
                    'required' => true,
                    'type' => 'string',
                    'location' => 'uri',
                ),
                'vaultName' => array(
                    'required' => true,
                    'type' => 'string',
                    'location' => 'uri',
                ),
                'archiveDescription' => array(
                    'type' => 'string',
                    'location' => 'header',
                    'sentAs' => 'x-amz-archive-description',
                ),
                'partSize' => array(
                    'type' => 'string',
                    'location' => 'header',
                    'sentAs' => 'x-amz-part-size',
                ),
            ),
            'errorResponses' => array(
                array(
                    'class' => 'ResourceNotFoundException',
                ),
                array(
                    'class' => 'InvalidParameterValueException',
                ),
                array(
                    'class' => 'MissingParameterValueException',
                ),
                array(
                    'class' => 'ServiceUnavailableException',
                ),
            ),
        ),
        'ListJobs' => array(
            'httpMethod' => 'GET',
            'uri' => '/{accountId}/vaults/{vaultName}/jobs',
            'class' => 'Guzzle\\Service\\Command\\OperationCommand',
            'responseClass' => 'ListJobsOutput',
            'responseType' => 'model',
            'parameters' => array(
                'accountId' => array(
                    'required' => true,
                    'type' => 'string',
                    'location' => 'uri',
                ),
                'vaultName' => array(
                    'required' => true,
                    'type' => 'string',
                    'location' => 'uri',
                ),
                'limit' => array(
                    'type' => 'string',
                    'location' => 'query',
                ),
                'marker' => array(
                    'type' => 'string',
                    'location' => 'query',
                ),
                'statuscode' => array(
                    'type' => 'string',
                    'location' => 'query',
                ),
                'completed' => array(
                    'type' => 'string',
                    'location' => 'query',
                ),
            ),
            'errorResponses' => array(
                array(
                    'class' => 'ResourceNotFoundException',
                ),
                array(
                    'class' => 'InvalidParameterValueException',
                ),
                array(
                    'class' => 'MissingParameterValueException',
                ),
                array(
                    'class' => 'ServiceUnavailableException',
                ),
            ),
        ),
        'ListMultipartUploads' => array(
            'httpMethod' => 'GET',
            'uri' => '/{accountId}/vaults/{vaultName}/multipart-uploads',
            'class' => 'Guzzle\\Service\\Command\\OperationCommand',
            'responseClass' => 'ListMultipartUploadsOutput',
            'responseType' => 'model',
            'parameters' => array(
                'accountId' => array(
                    'required' => true,
                    'type' => 'string',
                    'location' => 'uri',
                ),
                'vaultName' => array(
                    'required' => true,
                    'type' => 'string',
                    'location' => 'uri',
                ),
                'limit' => array(
                    'type' => 'string',
                    'location' => 'query',
                    'sentAs' => 'marker',
                ),
                'marker' => array(
                    'type' => 'string',
                    'location' => 'query',
                ),
            ),
            'errorResponses' => array(
                array(
                    'class' => 'ResourceNotFoundException',
                ),
                array(
                    'class' => 'InvalidParameterValueException',
                ),
                array(
                    'class' => 'MissingParameterValueException',
                ),
                array(
                    'class' => 'ServiceUnavailableException',
                ),
            ),
        ),
        'ListParts' => array(
            'httpMethod' => 'GET',
            'uri' => '/{accountId}/vaults/{vaultName}/multipart-uploads/{uploadId}',
            'class' => 'Guzzle\\Service\\Command\\OperationCommand',
            'responseClass' => 'ListPartsOutput',
            'responseType' => 'model',
            'parameters' => array(
                'accountId' => array(
                    'required' => true,
                    'type' => 'string',
                    'location' => 'uri',
                ),
                'vaultName' => array(
                    'required' => true,
                    'type' => 'string',
                    'location' => 'uri',
                ),
                'uploadId' => array(
                    'required' => true,
                    'type' => 'string',
                    'location' => 'uri',
                ),
                'marker' => array(
                    'type' => 'string',
                    'location' => 'query',
                ),
                'limit' => array(
                    'type' => 'string',
                    'location' => 'query',
                ),
            ),
            'errorResponses' => array(
                array(
                    'class' => 'ResourceNotFoundException',
                ),
                array(
                    'class' => 'InvalidParameterValueException',
                ),
                array(
                    'class' => 'MissingParameterValueException',
                ),
                array(
                    'class' => 'ServiceUnavailableException',
                ),
            ),
        ),
        'ListVaults' => array(
            'httpMethod' => 'GET',
            'uri' => '/{accountId}/vaults',
            'class' => 'Guzzle\\Service\\Command\\OperationCommand',
            'responseClass' => 'ListVaultsOutput',
            'responseType' => 'model',
            'parameters' => array(
                'accountId' => array(
                    'required' => true,
                    'type' => 'string',
                    'location' => 'uri',
                ),
                'marker' => array(
                    'type' => 'string',
                    'location' => 'query',
                ),
                'limit' => array(
                    'type' => 'string',
                    'location' => 'query',
                ),
            ),
            'errorResponses' => array(
                array(
                    'class' => 'ResourceNotFoundException',
                ),
                array(
                    'class' => 'InvalidParameterValueException',
                ),
                array(
                    'class' => 'MissingParameterValueException',
                ),
                array(
                    'class' => 'ServiceUnavailableException',
                ),
            ),
        ),
        'SetVaultNotifications' => array(
            'httpMethod' => 'PUT',
            'uri' => '/{accountId}/vaults/{vaultName}/notification-configuration',
            'class' => 'Aws\\Common\\Command\\JsonCommand',
            'responseClass' => 'EmptyOutput',
            'responseType' => 'model',
            'responseNotes' => 'The result of this operation will be an empty model',
            'parameters' => array(
                'accountId' => array(
                    'required' => true,
                    'type' => 'string',
                    'location' => 'uri',
                ),
                'vaultName' => array(
                    'required' => true,
                    'type' => 'string',
                    'location' => 'uri',
                ),
                'SNSTopic' => array(
                    'type' => 'string',
                    'location' => 'json',
                ),
                'Events' => array(
                    'type' => 'array',
                    'location' => 'json',
                    'items' => array(
                        'name' => 'string',
                        'type' => 'string',
                    ),
                ),
            ),
            'errorResponses' => array(
                array(
                    'class' => 'ResourceNotFoundException',
                ),
                array(
                    'class' => 'InvalidParameterValueException',
                ),
                array(
                    'class' => 'MissingParameterValueException',
                ),
                array(
                    'class' => 'ServiceUnavailableException',
                ),
            ),
        ),
        'UploadArchive' => array(
            'httpMethod' => 'POST',
            'uri' => '/{accountId}/vaults/{vaultName}/archives',
            'class' => 'Guzzle\\Service\\Command\\OperationCommand',
            'responseClass' => 'ArchiveCreationOutput',
            'responseType' => 'model',
            'parameters' => array(
                'vaultName' => array(
                    'required' => true,
                    'type' => 'string',
                    'location' => 'uri',
                ),
                'accountId' => array(
                    'required' => true,
                    'type' => 'string',
                    'location' => 'uri',
                ),
                'archiveDescription' => array(
                    'type' => 'string',
                    'location' => 'header',
                    'sentAs' => 'x-amz-archive-description',
                ),
                'checksum' => array(
                    'type' => 'string',
                    'location' => 'header',
                    'sentAs' => 'x-amz-sha256-tree-hash',
                ),
                'body' => array(
                    'type' => array(
                        'string',
                        'object',
                    ),
                    'location' => 'body',
                ),
                'ContentSHA256' => array(
                    'description' => 'SHA256 checksum of the body.',
                    'default' => true,
                ),
            ),
            'errorResponses' => array(
                array(
                    'class' => 'ResourceNotFoundException',
                ),
                array(
                    'class' => 'InvalidParameterValueException',
                ),
                array(
                    'class' => 'MissingParameterValueException',
                ),
                array(
                    'class' => 'RequestTimeoutException',
                ),
                array(
                    'class' => 'ServiceUnavailableException',
                ),
            ),
        ),
        'UploadMultipartPart' => array(
            'httpMethod' => 'PUT',
            'uri' => '/{accountId}/vaults/{vaultName}/multipart-uploads/{uploadId}',
            'class' => 'Guzzle\\Service\\Command\\OperationCommand',
            'responseClass' => 'UploadMultipartPartOutput',
            'responseType' => 'model',
            'parameters' => array(
                'accountId' => array(
                    'required' => true,
                    'type' => 'string',
                    'location' => 'uri',
                ),
                'vaultName' => array(
                    'required' => true,
                    'type' => 'string',
                    'location' => 'uri',
                ),
                'uploadId' => array(
                    'required' => true,
                    'type' => 'string',
                    'location' => 'uri',
                ),
                'checksum' => array(
                    'type' => 'string',
                    'location' => 'header',
                    'sentAs' => 'x-amz-sha256-tree-hash',
                ),
                'range' => array(
                    'type' => 'string',
                    'location' => 'header',
                    'sentAs' => 'Content-Range',
                ),
                'body' => array(
                    'type' => array(
                        'string',
                        'object',
                    ),
                    'location' => 'body',
                ),
                'ContentSHA256' => array(
                    'description' => 'SHA256 checksum of the body.',
                    'default' => true,
                ),
            ),
            'errorResponses' => array(
                array(
                    'class' => 'ResourceNotFoundException',
                ),
                array(
                    'class' => 'InvalidParameterValueException',
                ),
                array(
                    'class' => 'MissingParameterValueException',
                ),
                array(
                    'class' => 'RequestTimeoutException',
                ),
                array(
                    'class' => 'ServiceUnavailableException',
                ),
            ),
        ),
    ),
    'models' => array(
        'EmptyOutput' => array(
            'type' => 'object',
            'additionalProperties' => true,
        ),
        'ArchiveCreationOutput' => array(
            'type' => 'object',
            'additionalProperties' => true,
            'properties' => array(
                'location' => array(
                    'type' => 'string',
                    'location' => 'header',
                    'sentAs' => 'Location',
                ),
                'checksum' => array(
                    'type' => 'string',
                    'location' => 'header',
                    'sentAs' => 'x-amz-sha256-tree-hash',
                ),
                'archiveId' => array(
                    'type' => 'string',
                    'location' => 'header',
                    'sentAs' => 'x-amz-archive-id',
                ),
            ),
        ),
        'CreateVaultOutput' => array(
            'type' => 'object',
            'additionalProperties' => true,
            'properties' => array(
                'location' => array(
                    'type' => 'string',
                    'location' => 'header',
                    'sentAs' => 'Location',
                ),
            ),
        ),
        'GlacierJobDescription' => array(
            'type' => 'object',
            'additionalProperties' => true,
            'properties' => array(
                'JobId' => array(
                    'type' => 'string',
                    'location' => 'json',
                ),
                'JobDescription' => array(
                    'type' => 'string',
                    'location' => 'json',
                ),
                'Action' => array(
                    'type' => 'string',
                    'location' => 'json',
                ),
                'ArchiveId' => array(
                    'type' => 'string',
                    'location' => 'json',
                ),
                'VaultARN' => array(
                    'type' => 'string',
                    'location' => 'json',
                ),
                'CreationDate' => array(
                    'type' => 'string',
                    'location' => 'json',
                ),
                'Completed' => array(
                    'type' => 'boolean',
                    'location' => 'json',
<<<<<<< HEAD
                    'filters' => array(
                        'Aws\\Common\\Command\\Filters::stringBoolean',
                    ),
=======
>>>>>>> 079edf5a
                ),
                'StatusCode' => array(
                    'type' => 'string',
                    'location' => 'json',
                ),
                'StatusMessage' => array(
                    'type' => 'string',
                    'location' => 'json',
                ),
                'ArchiveSizeInBytes' => array(
                    'type' => 'numeric',
                    'location' => 'json',
                ),
                'InventorySizeInBytes' => array(
                    'type' => 'numeric',
                    'location' => 'json',
                ),
                'SNSTopic' => array(
                    'type' => 'string',
                    'location' => 'json',
                ),
                'CompletionDate' => array(
                    'type' => 'string',
                    'location' => 'json',
                ),
                'SHA256TreeHash' => array(
                    'type' => 'string',
                    'location' => 'json',
                ),
            ),
        ),
        'DescribeVaultOutput' => array(
            'type' => 'object',
            'additionalProperties' => true,
            'properties' => array(
                'VaultARN' => array(
                    'type' => 'string',
                    'location' => 'json',
                ),
                'VaultName' => array(
                    'type' => 'string',
                    'location' => 'json',
                ),
                'CreationDate' => array(
                    'type' => 'string',
                    'location' => 'json',
                ),
                'LastInventoryDate' => array(
                    'type' => 'string',
                    'location' => 'json',
                ),
                'NumberOfArchives' => array(
                    'type' => 'numeric',
                    'location' => 'json',
                ),
                'SizeInBytes' => array(
                    'type' => 'numeric',
                    'location' => 'json',
                ),
            ),
        ),
        'GetJobOutputOutput' => array(
            'type' => 'object',
            'additionalProperties' => true,
            'properties' => array(
                'body' => array(
                    'type' => 'string',
                    'instanceOf' => 'Guzzle\\Http\\EntityBody',
                    'location' => 'body',
                ),
                'checksum' => array(
                    'type' => 'string',
                    'location' => 'header',
                    'sentAs' => 'x-amz-sha256-tree-hash',
                ),
                'status' => array(
                    'type' => 'numeric',
                    'location' => 'http_status',
                ),
                'contentRange' => array(
                    'type' => 'string',
                    'location' => 'header',
                    'sentAs' => 'Content-Range',
                ),
                'acceptRanges' => array(
                    'type' => 'string',
                    'location' => 'header',
                    'sentAs' => 'Accept-Ranges',
                ),
                'contentType' => array(
                    'type' => 'string',
                    'location' => 'header',
                    'sentAs' => 'Content-Type',
                ),
                'archiveDescription' => array(
                    'type' => 'string',
                    'location' => 'header',
                    'sentAs' => 'x-amz-archive-description',
                ),
            ),
        ),
        'GetVaultNotificationsOutput' => array(
            'type' => 'object',
            'additionalProperties' => true,
            'properties' => array(
                'SNSTopic' => array(
                    'type' => 'string',
                    'location' => 'json',
                ),
                'Events' => array(
                    'type' => 'array',
                    'location' => 'json',
                    'items' => array(
                        'name' => 'string',
                        'type' => 'string',
                    ),
                ),
            ),
        ),
        'InitiateJobOutput' => array(
            'type' => 'object',
            'additionalProperties' => true,
            'properties' => array(
                'location' => array(
                    'type' => 'string',
                    'location' => 'header',
                    'sentAs' => 'Location',
                ),
                'jobId' => array(
                    'type' => 'string',
                    'location' => 'header',
                    'sentAs' => 'x-amz-job-id',
                ),
            ),
        ),
        'InitiateMultipartUploadOutput' => array(
            'type' => 'object',
            'additionalProperties' => true,
            'properties' => array(
                'location' => array(
                    'type' => 'string',
                    'location' => 'header',
                    'sentAs' => 'Location',
                ),
                'uploadId' => array(
                    'type' => 'string',
                    'location' => 'header',
                    'sentAs' => 'x-amz-multipart-upload-id',
                ),
            ),
        ),
        'ListJobsOutput' => array(
            'type' => 'object',
            'additionalProperties' => true,
            'properties' => array(
                'JobList' => array(
                    'type' => 'array',
                    'location' => 'json',
                    'items' => array(
                        'name' => 'GlacierJobDescription',
                        'type' => 'object',
                        'properties' => array(
                            'JobId' => array(
                                'type' => 'string',
                            ),
                            'JobDescription' => array(
                                'type' => 'string',
                            ),
                            'Action' => array(
                                'type' => 'string',
                            ),
                            'ArchiveId' => array(
                                'type' => 'string',
                            ),
                            'VaultARN' => array(
                                'type' => 'string',
                            ),
                            'CreationDate' => array(
                                'type' => 'string',
                            ),
                            'Completed' => array(
                                'type' => 'boolean',
<<<<<<< HEAD
                                'filters' => array(
                                    'Aws\\Common\\Command\\Filters::stringBoolean',
                                ),
=======
>>>>>>> 079edf5a
                            ),
                            'StatusCode' => array(
                                'type' => 'string',
                            ),
                            'StatusMessage' => array(
                                'type' => 'string',
                            ),
                            'ArchiveSizeInBytes' => array(
                                'type' => 'numeric',
                            ),
                            'InventorySizeInBytes' => array(
                                'type' => 'numeric',
                            ),
                            'SNSTopic' => array(
                                'type' => 'string',
                            ),
                            'CompletionDate' => array(
                                'type' => 'string',
                            ),
                            'SHA256TreeHash' => array(
                                'type' => 'string',
                            ),
                        ),
                    ),
                ),
                'Marker' => array(
                    'type' => 'string',
                    'location' => 'json',
                ),
            ),
        ),
        'ListMultipartUploadsOutput' => array(
            'type' => 'object',
            'additionalProperties' => true,
            'properties' => array(
                'UploadsList' => array(
                    'type' => 'array',
                    'location' => 'json',
                    'items' => array(
                        'name' => 'UploadListElement',
                        'type' => 'object',
                        'properties' => array(
                            'MultipartUploadId' => array(
                                'type' => 'string',
                            ),
                            'VaultARN' => array(
                                'type' => 'string',
                            ),
                            'ArchiveDescription' => array(
                                'type' => 'string',
                            ),
                            'PartSizeInBytes' => array(
                                'type' => 'numeric',
                            ),
                            'CreationDate' => array(
                                'type' => 'string',
                            ),
                        ),
                    ),
                ),
                'Marker' => array(
                    'type' => 'string',
                    'location' => 'json',
                ),
            ),
        ),
        'ListPartsOutput' => array(
            'type' => 'object',
            'additionalProperties' => true,
            'properties' => array(
                'MultipartUploadId' => array(
                    'type' => 'string',
                    'location' => 'json',
                ),
                'VaultARN' => array(
                    'type' => 'string',
                    'location' => 'json',
                ),
                'ArchiveDescription' => array(
                    'type' => 'string',
                    'location' => 'json',
                ),
                'PartSizeInBytes' => array(
                    'type' => 'numeric',
                    'location' => 'json',
                ),
                'CreationDate' => array(
                    'type' => 'string',
                    'location' => 'json',
                ),
                'Parts' => array(
                    'type' => 'array',
                    'location' => 'json',
                    'items' => array(
                        'name' => 'PartListElement',
                        'type' => 'object',
                        'properties' => array(
                            'RangeInBytes' => array(
                                'type' => 'string',
                            ),
                            'SHA256TreeHash' => array(
                                'type' => 'string',
                            ),
                        ),
                    ),
                ),
                'Marker' => array(
                    'type' => 'string',
                    'location' => 'json',
                ),
            ),
        ),
        'ListVaultsOutput' => array(
            'type' => 'object',
            'additionalProperties' => true,
            'properties' => array(
                'VaultList' => array(
                    'type' => 'array',
                    'location' => 'json',
                    'items' => array(
                        'name' => 'DescribeVaultOutput',
                        'type' => 'object',
                        'properties' => array(
                            'VaultARN' => array(
                                'type' => 'string',
                            ),
                            'VaultName' => array(
                                'type' => 'string',
                            ),
                            'CreationDate' => array(
                                'type' => 'string',
                            ),
                            'LastInventoryDate' => array(
                                'type' => 'string',
                            ),
                            'NumberOfArchives' => array(
                                'type' => 'numeric',
                            ),
                            'SizeInBytes' => array(
                                'type' => 'numeric',
                            ),
                        ),
                    ),
                ),
                'Marker' => array(
                    'type' => 'string',
                    'location' => 'json',
                ),
            ),
        ),
        'UploadMultipartPartOutput' => array(
            'type' => 'object',
            'additionalProperties' => true,
            'properties' => array(
                'checksum' => array(
                    'type' => 'string',
                    'location' => 'header',
                    'sentAs' => 'x-amz-sha256-tree-hash',
                ),
            ),
        ),
    ),
);<|MERGE_RESOLUTION|>--- conflicted
+++ resolved
@@ -880,12 +880,6 @@
                 'Completed' => array(
                     'type' => 'boolean',
                     'location' => 'json',
-<<<<<<< HEAD
-                    'filters' => array(
-                        'Aws\\Common\\Command\\Filters::stringBoolean',
-                    ),
-=======
->>>>>>> 079edf5a
                 ),
                 'StatusCode' => array(
                     'type' => 'string',
@@ -1068,12 +1062,6 @@
                             ),
                             'Completed' => array(
                                 'type' => 'boolean',
-<<<<<<< HEAD
-                                'filters' => array(
-                                    'Aws\\Common\\Command\\Filters::stringBoolean',
-                                ),
-=======
->>>>>>> 079edf5a
                             ),
                             'StatusCode' => array(
                                 'type' => 'string',
