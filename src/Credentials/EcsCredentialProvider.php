--- conflicted
+++ resolved
@@ -1,15 +1,10 @@
 <?php
-
 namespace Aws\Credentials;
 
 use Aws\Exception\CredentialsException;
-<<<<<<< HEAD
 use GuzzleHttp\Exception\ConnectException;
-=======
 use GuzzleHttp\Exception\GuzzleException;
->>>>>>> a4b5523d
 use GuzzleHttp\Psr7\Request;
-use GuzzleHttp\Promise;
 use GuzzleHttp\Promise\PromiseInterface;
 use Psr\Http\Message\ResponseInterface;
 
@@ -25,27 +20,24 @@
     const ENV_AUTH_TOKEN = "AWS_CONTAINER_AUTHORIZATION_TOKEN";
     const ENV_AUTH_TOKEN_FILE = "AWS_CONTAINER_AUTHORIZATION_TOKEN_FILE";
     const ENV_TIMEOUT = 'AWS_METADATA_SERVICE_TIMEOUT';
-<<<<<<< HEAD
+    const EKS_SERVER_HOST_IPV4 = '169.254.170.23';
+    const EKS_SERVER_HOST_IPV6 = 'fd00:ec2::23';
     const ENV_RETRIES = 'AWS_METADATA_SERVICE_NUM_ATTEMPTS';
 
     const DEFAULT_ENV_TIMEOUT = 1.0;
     const DEFAULT_ENV_RETRIES = 3;
-=======
-    const EKS_SERVER_HOST_IPV4 = '169.254.170.23';
-    const EKS_SERVER_HOST_IPV6 = 'fd00:ec2::23';
->>>>>>> a4b5523d
 
     /** @var callable */
     private $client;
 
+    /** @var float|mixed */
+    private $timeout;
+
     /** @var int */
     private $retries;
 
     /** @var int */
     private $attempts;
-
-    /** @var float|mixed */
-    private $timeout;
 
     /**
      *  The constructor accepts following options:
@@ -57,28 +49,15 @@
      */
     public function __construct(array $config = [])
     {
-<<<<<<< HEAD
-        $this->timeout = (int) isset($config['timeout'])
+        $this->timeout = (float) isset($config['timeout'])
             ? $config['timeout']
             : (getenv(self::ENV_TIMEOUT) ?: self::DEFAULT_ENV_TIMEOUT);
         $this->retries = (int) isset($config['retries'])
             ? $config['retries']
             : (getenv(self::ENV_RETRIES) ?: self::DEFAULT_ENV_RETRIES);
-
         $this->attempts = 0;
-        $this->client = isset($config['client'])
-            ? $config['client'] // internal use only
-            : \Aws\default_http_handler();
-=======
-        $timeout = getenv(self::ENV_TIMEOUT);
-
-        if (!$timeout) {
-            $timeout = $_SERVER[self::ENV_TIMEOUT] ?? ($config['timeout'] ?? 1.0);
-        }
-
-        $this->timeout = (float) $timeout;
+
         $this->client = $config['client'] ?? \Aws\default_http_handler();
->>>>>>> a4b5523d
     }
 
     /**
@@ -89,80 +68,51 @@
      */
     public function __invoke()
     {
-<<<<<<< HEAD
-        return Promise\Coroutine::of(function () {
-            $client = $this->client;
-            $request = new Request('GET', $this->getEcsUri());
-
-            $headers = $this->setHeaderForAuthToken();
-
-            $credentials = null;
-
-            while ($credentials === null) {
-                $credentials = (yield $client(
-                    $request,
-                    [
-                        'timeout' => $this->timeout,
-                        'proxy' => '',
-                        'headers' => $headers,
-                    ]
-                )->then(function (ResponseInterface $response) {
-                    $result = $this->decodeResult((string)$response->getBody());
-                    return new Credentials(
-                        $result['AccessKeyId'],
-                        $result['SecretAccessKey'],
-                        $result['Token'],
-                        strtotime($result['Expiration'])
-                    );
-                })->otherwise(function ($reason) {
-                    $reason = is_array($reason) ? $reason['exception'] : $reason;
-
-                    $isRetryable = $reason instanceof ConnectException;
-                    if ($isRetryable && ($this->attempts < $this->retries)) {
-                        sleep((int)pow(1.2, $this->attempts));
-                    } else {
-                        $msg = $reason->getMessage();
-                        throw new CredentialsException(
-                            sprintf('Error retrieving credential from ECS after attempt %d/%d (%s)', $this->attempts, $this->retries, $msg)
-                        );
-                    }
-                }));
-                $this->attempts++;
-            }
-
-            yield $credentials;
-        });
-    }
-
-=======
         $client = $this->client;
         $uri = self::getEcsUri();
 
         if ($this->isCompatibleUri($uri)) {
-            $request = new Request('GET', $uri);
-
-            $headers = $this->getHeadersForAuthToken();
-            return $client(
-                $request,
-                [
-                    'timeout' => $this->timeout,
-                    'proxy' => '',
-                    'headers' => $headers
-                ]
-            )->then(function (ResponseInterface $response) {
-                $result = $this->decodeResult((string) $response->getBody());
-                return new Credentials(
-                    $result['AccessKeyId'],
-                    $result['SecretAccessKey'],
-                    $result['Token'],
-                    strtotime($result['Expiration'])
-                );
-            })->otherwise(function ($reason) {
-                $reason = is_array($reason) ? $reason['exception'] : $reason;
-                $msg = $reason->getMessage();
-                throw new CredentialsException(
-                    "Error retrieving credentials from container metadata ($msg)"
-                );
+            return Promise\Coroutine::of(function () {
+                $client = $this->client;
+                $request = new Request('GET', $this->getEcsUri());
+
+                $headers = $this->setHeaderForAuthToken();
+
+                $credentials = null;
+
+                while ($credentials === null) {
+                    $credentials = (yield $client(
+                        $request,
+                        [
+                            'timeout' => $this->timeout,
+                            'proxy' => '',
+                            'headers' => $headers,
+                        ]
+                    )->then(function (ResponseInterface $response) {
+                        $result = $this->decodeResult((string)$response->getBody());
+                        return new Credentials(
+                            $result['AccessKeyId'],
+                            $result['SecretAccessKey'],
+                            $result['Token'],
+                            strtotime($result['Expiration'])
+                        );
+                    })->otherwise(function ($reason) {
+                        $reason = is_array($reason) ? $reason['exception'] : $reason;
+
+                        $isRetryable = $reason instanceof ConnectException;
+                        if ($isRetryable && ($this->attempts < $this->retries)) {
+                            sleep((int)pow(1.2, $this->attempts));
+                        } else {
+                            $msg = $reason->getMessage();
+                            throw new CredentialsException(
+                                sprintf('Error retrieving credential from ECS after attempt %d/%d (%s)', $this->attempts, $this->retries, $msg)
+                            );
+                        }
+                    }));
+                    $this->attempts++;
+                }
+
+                yield $credentials;
             });
         }
 
@@ -174,7 +124,6 @@
      *
      * @return array|false|string
      */
->>>>>>> a4b5523d
     private function getEcsAuthToken()
     {
         if (!empty($path = getenv(self::ENV_AUTH_TOKEN_FILE))) {
@@ -190,11 +139,6 @@
         return getenv(self::ENV_AUTH_TOKEN);
     }
 
-<<<<<<< HEAD
-    public function setHeaderForAuthToken()
-    {
-        $authToken = $this->getEcsAuthToken();
-=======
     /**
      * Provides headers for credential metadata request.
      *
@@ -203,7 +147,6 @@
     private function getHeadersForAuthToken()
     {
         $authToken = self::getEcsAuthToken();
->>>>>>> a4b5523d
         $headers = [];
 
         if (!empty($authToken))
